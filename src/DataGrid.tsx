import {
  forwardRef,
  useState,
  useRef,
  useLayoutEffect,
  useImperativeHandle,
  useCallback
} from 'react';
import type { RefAttributes } from 'react';
import clsx from 'clsx';

import { rootClassname, viewportDraggingClassname, focusSinkClassname } from './style';
import { useGridDimensions, useViewportColumns, useViewportRows, useLatestFunc } from './hooks';
import HeaderRow from './HeaderRow';
import FilterRow from './FilterRow';
import Row from './Row';
import GroupRowRenderer from './GroupRow';
import SummaryRow from './SummaryRow';
import {
  assertIsValidKeyGetter,
  onEditorNavigation,
  getNextSelectedCellPosition,
  isSelectedCellEditable,
  canExitGrid,
  isCtrlKeyHeldDown,
  isDefaultCellInput
} from './utils';

import type {
  CalculatedColumn,
  Column,
  Position,
  RowRendererProps,
  RowsChangeData,
  SelectRowEvent,
  SelectedCellProps,
  EditCellProps,
  FillEvent,
  PasteEvent
} from './types';
import type { CellNavigationMode, SortDirection } from './enums';

interface SelectCellState extends Position {
  mode: 'SELECT';
}

interface EditCellState<R> extends Position {
  mode: 'EDIT';
  row: R;
  originalRow: R;
  key: string | null;
}

type DefaultColumnOptions<R, SR, FR> = Pick<Column<R, SR, FR>,
  | 'formatter'
  | 'minWidth'
  | 'resizable'
  | 'sortable'
>;

const body = globalThis.document?.body;

export interface DataGridHandle {
  element: HTMLDivElement | null;
  scrollToColumn: (colIdx: number) => void;
  scrollToRow: (rowIdx: number) => void;
  selectCell: (position: Position, openEditor?: boolean) => void;
}

type SharedDivProps = Pick<React.HTMLAttributes<HTMLDivElement>,
  | 'aria-label'
  | 'aria-labelledby'
  | 'aria-describedby'
  | 'className'
  | 'style'
>;

export interface DataGridProps<R, SR = unknown, FR = unknown> extends SharedDivProps {
  /**
   * Grid and data Props
   */
  /** An array of objects representing each column on the grid */
  columns: readonly Column<R, SR, FR>[];
  /** A function called for each rendered row that should return a plain key/value pair object */
  rows: readonly R[];
  /**
   * Rows to be pinned at the bottom of the rows view for summary, the vertical scroll bar will not scroll these rows.
   * Bottom horizontal scroll bar can move the row left / right. Or a customized row renderer can be used to disabled the scrolling support.
   */
  summaryRows?: readonly SR[];
  filterRow?: FR;
  /** The getter should return a unique key for each row */
  rowKeyGetter?: (row: R) => React.Key;
  onRowsChange?: (rows: R[], data: RowsChangeData<R, SR, FR>) => void;
  onFilterRowChange?: (filterRow: FR) => void;

  /**
   * Dimensions props
   */
  /** The height of each row in pixels */
  rowHeight?: number;
  /** The height of the header row in pixels */
  headerRowHeight?: number;
  /** The height of the header filter row in pixels */
  headerFiltersHeight?: number;

  /**
   * Feature props
   */
  /** Set of selected row keys */
  selectedRows?: ReadonlySet<React.Key>;
  /** Function called whenever row selection is changed */
  onSelectedRowsChange?: (selectedRows: Set<React.Key>) => void;
  /** The key of the column which is currently being sorted */
  sortColumn?: string;
  /** The direction to sort the sortColumn*/
  sortDirection?: SortDirection;
  /** Function called whenever grid is sorted*/
  onSort?: (columnKey: string, direction: SortDirection) => void;
  defaultColumnOptions?: DefaultColumnOptions<R, SR, FR>;
  groupBy?: readonly string[];
  rowGrouper?: (rows: readonly R[], columnKey: string) => Record<string, readonly R[]>;
  expandedGroupIds?: ReadonlySet<unknown>;
  onExpandedGroupIdsChange?: (expandedGroupIds: Set<unknown>) => void;
  onFill?: (event: FillEvent<R>) => R[];
  onPaste?: (event: PasteEvent<R>) => R;

  /**
   * Custom renderers
   */
  rowRenderer?: React.ComponentType<RowRendererProps<R, SR, FR>>;
  emptyRowsRenderer?: React.ComponentType;

  /**
   * Event props
   */
  /** Function called whenever a row is clicked */
  onRowClick?: (rowIdx: number, row: R, column: CalculatedColumn<R, SR, FR>) => void;
  /** Called when the grid is scrolled */
  onScroll?: (event: React.UIEvent<HTMLDivElement>) => void;
  /** Called when a column is resized */
  onColumnResize?: (idx: number, width: number) => void;
  /** Function called whenever selected cell is changed */
  onSelectedCellChange?: (position: Position) => void;

  /**
   * Toggles and modes
   */
  /** Toggles whether filters row is displayed or not */
  enableFilterRow?: boolean;
  cellNavigationMode?: CellNavigationMode;

  /**
   * Miscellaneous
   */
  /** The node where the editor portal should mount. */
  editorPortalTarget?: Element;
  rowClass?: (row: R) => string | undefined;
}

/**
 * Main API Component to render a data grid of rows and columns
 *
 * @example
 *
 * <DataGrid columns={columns} rows={rows} />
*/
function DataGrid<R, SR, FR>({
  // Grid and data Props
  columns: rawColumns,
  rows: rawRows,
  summaryRows,
  filterRow,
  rowKeyGetter,
  onRowsChange,
  onFilterRowChange,
  // Dimensions props
  rowHeight = 35,
  headerRowHeight = rowHeight,
  headerFiltersHeight = 45,
  // Feature props
  selectedRows,
  onSelectedRowsChange,
  sortColumn,
  sortDirection,
  onSort,
  defaultColumnOptions,
  groupBy: rawGroupBy,
  rowGrouper,
  expandedGroupIds,
  onExpandedGroupIdsChange,
  // Custom renderers
  rowRenderer: RowRenderer = Row,
  emptyRowsRenderer: EmptyRowsRenderer,
  // Event props
  onRowClick,
  onScroll,
  onColumnResize,
  onSelectedCellChange,
  onFill,
  onPaste,
  // Toggles and modes
  enableFilterRow = false,
  cellNavigationMode = 'NONE',
  // Miscellaneous
  editorPortalTarget = body,
  className,
  style,
  rowClass,
  // ARIA
  'aria-label': ariaLabel,
  'aria-labelledby': ariaLabelledBy,
  'aria-describedby': ariaDescribedBy
}: DataGridProps<R, SR, FR>, ref: React.Ref<DataGridHandle>) {
  /**
   * states
   */
  const [scrollTop, setScrollTop] = useState(0);
  const [scrollLeft, setScrollLeft] = useState(0);
  const [columnWidths, setColumnWidths] = useState<ReadonlyMap<string, number>>(() => new Map());
  const [selectedPosition, setSelectedPosition] = useState<SelectCellState | EditCellState<R>>({ idx: -1, rowIdx: -1, mode: 'SELECT' });
  const [copiedCell, setCopiedCell] = useState<{ row: R; columnKey: string } | null>(null);
  const [isDragging, setDragging] = useState(false);
  const [draggedOverRowIdx, setOverRowIdx] = useState<number | undefined>(undefined);

  /**
   * refs
   */
  const focusSinkRef = useRef<HTMLDivElement>(null);
  const prevSelectedPosition = useRef(selectedPosition);
  const latestDraggedOverRowIdx = useRef(draggedOverRowIdx);
  const lastSelectedRowIdx = useRef(-1);
  const isCellFocusable = useRef(false);

  /**
   * The identity of the wrapper function is stable so it won't break memoization
   */
  const selectRowWrapper = useLatestFunc(selectRow);
  const selectCellWrapper = useLatestFunc(selectCell);
  const toggleGroupWrapper = useLatestFunc(toggleGroup);
  const handleFormatterRowChangeWrapper = useLatestFunc(updateRow);

  /**
   * computed values
   */
  const [gridRef, gridWidth, gridHeight] = useGridDimensions();
  const headerRowsCount = enableFilterRow ? 2 : 1;
  const summaryRowsCount = summaryRows?.length ?? 0;
  const totalHeaderHeight = headerRowHeight + (enableFilterRow ? headerFiltersHeight : 0);
  const clientHeight = gridHeight - totalHeaderHeight - summaryRowsCount * rowHeight;
  const isSelectable = selectedRows !== undefined && onSelectedRowsChange !== undefined;

  const { columns, viewportColumns, layoutCssVars, columnMetrics, totalColumnWidth, lastFrozenColumnIndex, totalFrozenColumnWidth, groupBy } = useViewportColumns({
    rawColumns,
    columnWidths,
    scrollLeft,
    viewportWidth: gridWidth,
    defaultColumnOptions,
    rawGroupBy: rowGrouper ? rawGroupBy : undefined
  });

  const { rowOverscanStartIdx, rowOverscanEndIdx, rows, rowsCount, isGroupRow } = useViewportRows({
    rawRows,
    groupBy,
    rowGrouper,
    rowHeight,
    clientHeight,
    scrollTop,
    expandedGroupIds
  });

  const hasGroups = groupBy.length > 0 && typeof rowGrouper === 'function';
  const minColIdx = hasGroups ? -1 : 0;

  // Cell drag is not supported on a treegrid
  const enableCellDragAndDrop = hasGroups ? false : onFill !== undefined;

  /**
   * effects
   */
  useLayoutEffect(() => {
    if (selectedPosition === prevSelectedPosition.current || selectedPosition.mode === 'EDIT' || !isCellWithinBounds(selectedPosition)) return;
    prevSelectedPosition.current = selectedPosition;
    scrollToCell(selectedPosition);

    if (isCellFocusable.current) {
      isCellFocusable.current = false;
      return;
    }
    focusSinkRef.current!.focus({ preventScroll: true });
  });

  useImperativeHandle(ref, () => ({
    element: gridRef.current,
    scrollToColumn(idx: number) {
      scrollToCell({ idx });
    },
    scrollToRow(rowIdx: number) {
      const { current } = gridRef;
      if (!current) return;
      current.scrollTo({
        top: rowIdx * rowHeight,
        behavior: 'smooth'
      });
    },
    selectCell
  }));

  /**
  * callbacks
  */
  const handleColumnResize = useCallback((column: CalculatedColumn<R, SR, FR>, width: number) => {
    const newColumnWidths = new Map(columnWidths);
    newColumnWidths.set(column.key, width);
    setColumnWidths(newColumnWidths);

    onColumnResize?.(column.idx, width);
  }, [columnWidths, onColumnResize]);

  const setDraggedOverRowIdx = useCallback((rowIdx?: number) => {
    setOverRowIdx(rowIdx);
    latestDraggedOverRowIdx.current = rowIdx;
  }, []);

  /**
  * event handlers
  */
  function selectRow({ rowIdx, checked, isShiftClick }: SelectRowEvent) {
    if (!onSelectedRowsChange) return;

    assertIsValidKeyGetter(rowKeyGetter);
    const newSelectedRows = new Set(selectedRows);
    const row = rows[rowIdx];
    if (isGroupRow(row)) {
      for (const childRow of row.childRows) {
        const rowKey = rowKeyGetter(childRow);
        if (checked) {
          newSelectedRows.add(rowKey);
        } else {
          newSelectedRows.delete(rowKey);
        }
      }
      onSelectedRowsChange(newSelectedRows);
      return;
    }

    const rowKey = rowKeyGetter(row);
    if (checked) {
      newSelectedRows.add(rowKey);
      const previousRowIdx = lastSelectedRowIdx.current;
      lastSelectedRowIdx.current = rowIdx;
      if (isShiftClick && previousRowIdx !== -1 && previousRowIdx !== rowIdx) {
        const step = Math.sign(rowIdx - previousRowIdx);
        for (let i = previousRowIdx + step; i !== rowIdx; i += step) {
          const row = rows[i];
          if (isGroupRow(row)) continue;
          newSelectedRows.add(rowKeyGetter(row));
        }
      }
    } else {
      newSelectedRows.delete(rowKey);
      lastSelectedRowIdx.current = -1;
    }

    onSelectedRowsChange(newSelectedRows);
  }

  function toggleGroup(expandedGroupId: unknown) {
    if (!onExpandedGroupIdsChange) return;
    const newExpandedGroupIds = new Set(expandedGroupIds);
    if (newExpandedGroupIds.has(expandedGroupId)) {
      newExpandedGroupIds.delete(expandedGroupId);
    } else {
      newExpandedGroupIds.add(expandedGroupId);
    }
    onExpandedGroupIdsChange(newExpandedGroupIds);
  }

  function onGridFocus() {
    if (!isCellWithinBounds(selectedPosition)) {
      // Tabbing into the grid should initiate keyboard navigation
      const initialPosition: SelectCellState = { idx: 0, rowIdx: 0, mode: 'SELECT' };
      if (isCellWithinBounds(initialPosition)) {
        setSelectedPosition(initialPosition);
      }
    } else {
      // otherwise if we already have a selected cell, we should scroll back to it when focusing the grid
      scrollToCell(selectedPosition);
    }
  }

  function handleKeyDown(event: React.KeyboardEvent<HTMLDivElement>) {
    const { key, keyCode } = event;
    const row = rows[selectedPosition.rowIdx];

    if (
      onPaste
      && isCtrlKeyHeldDown(event)
      && isCellWithinBounds(selectedPosition)
      && !isGroupRow(row)
      && selectedPosition.idx !== -1
      && selectedPosition.mode === 'SELECT'
    ) {
      // event.key may differ by keyboard input language, so we use event.keyCode instead
      // event.nativeEvent.code cannot be used either as it would break copy/paste for the DVORAK layout
      const cKey = 67;
      const vKey = 86;
      if (keyCode === cKey) {
        handleCopy();
        return;
      }
      if (keyCode === vKey) {
        handlePaste();
        return;
      }
    }

    if (
      isCellWithinBounds(selectedPosition)
      && isGroupRow(row)
      && selectedPosition.idx === -1
      && (
        // Collapse the current group row if it is focused and is in expanded state
        (key === 'ArrowLeft' && row.isExpanded)
        // Expand the current group row if it is focused and is in collapsed state
        || (key === 'ArrowRight' && !row.isExpanded)
      )) {
      event.preventDefault(); // Prevents scrolling
      toggleGroup(row.id);
      return;
    }

    switch (event.key) {
      case 'Escape':
        setCopiedCell(null);
        closeEditor();
        return;
      case 'ArrowUp':
      case 'ArrowDown':
      case 'ArrowLeft':
      case 'ArrowRight':
      case 'Tab':
      case 'Home':
      case 'End':
      case 'PageUp':
      case 'PageDown':
        navigate(event);
        break;
      default:
        handleCellInput(event);
        break;
    }
  }

  function handleFocus() {
    isCellFocusable.current = true;
  }

  function handleScroll(event: React.UIEvent<HTMLDivElement>) {
    const { scrollTop, scrollLeft } = event.currentTarget;
    setScrollTop(scrollTop);
    setScrollLeft(scrollLeft);
    onScroll?.(event);
  }

  function getRawRowIdx(rowIdx: number) {
    return hasGroups ? rawRows.indexOf(rows[rowIdx] as R) : rowIdx;
  }

  function updateRow(rowIdx: number, row: R) {
    if (typeof onRowsChange !== 'function') return;
    const updatedRows = [...rawRows];
    updatedRows[rowIdx] = row;
    onRowsChange(updatedRows, {
      indexes: [rowIdx],
      column: columns[selectedPosition.idx]
    });
  }

  function commitEditorChanges() {
    if (
      columns[selectedPosition.idx]?.editor === undefined
      || selectedPosition.mode === 'SELECT'
      || selectedPosition.row === selectedPosition.originalRow) {
      return;
    }

    const rowIdx = getRawRowIdx(selectedPosition.rowIdx);
    updateRow(rowIdx, selectedPosition.row);
  }

  function handleCopy() {
    const { idx, rowIdx } = selectedPosition;
    setCopiedCell({ row: rawRows[getRawRowIdx(rowIdx)], columnKey: columns[idx].key });
  }

  function handlePaste() {
    const { idx, rowIdx } = selectedPosition;
    const targetRow = rawRows[getRawRowIdx(rowIdx)];
    if (
      !onPaste
      || !onRowsChange
      || copiedCell === null
      || !isCellEditable(selectedPosition)
    ) {
      return;
    }

    const updatedTargetRow = onPaste({
      sourceRow: copiedCell.row,
      sourceColumnKey: copiedCell.columnKey,
      targetRow,
      targetColumnKey: columns[idx].key
    });

    updateRow(rowIdx, updatedTargetRow);
  }

  function handleCellInput(event: React.KeyboardEvent<HTMLDivElement>) {
    if (!isCellWithinBounds(selectedPosition)) return;
    const row = rows[selectedPosition.rowIdx];
    if (isGroupRow(row)) return;
    const { key } = event;
    const column = columns[selectedPosition.idx];

    if (selectedPosition.mode === 'EDIT') {
      if (key === 'Enter') {
        // Custom editors can listen for the event and stop propagation to prevent commit
        commitEditorChanges();
        closeEditor();
      }
      return;
    }

    column.editorOptions?.onCellKeyDown?.(event);
    if (event.isDefaultPrevented()) return;

    if (isCellEditable(selectedPosition) && isDefaultCellInput(event)) {
      setSelectedPosition(({ idx, rowIdx }) => ({
        idx,
        rowIdx,
        key,
        mode: 'EDIT',
        row,
        originalRow: row
      }));
    }
  }

  function handleDragEnd() {
    const overRowIdx = latestDraggedOverRowIdx.current;
    if (overRowIdx === undefined || !onFill || !onRowsChange) return;

    const { idx, rowIdx } = selectedPosition;
    const sourceRow = rawRows[rowIdx];
    const startRowIndex = rowIdx < overRowIdx ? rowIdx + 1 : overRowIdx;
    const endRowIndex = rowIdx < overRowIdx ? overRowIdx + 1 : rowIdx;
    const targetRows = rawRows.slice(startRowIndex, endRowIndex);
    const column = columns[idx];
    const updatedTargetRows = onFill({ columnKey: column.key, sourceRow, targetRows });
    const updatedRows = [...rawRows];
    const indexes: number[] = [];

    for (let i = startRowIndex; i < endRowIndex; i++) {
      updatedRows[i] = updatedTargetRows[i - startRowIndex];
      indexes.push(i);
    }

    onRowsChange(updatedRows, { indexes, column });
    setDraggedOverRowIdx(undefined);
  }

  function handleMouseDown(event: React.MouseEvent<HTMLDivElement, MouseEvent>) {
    if (event.buttons !== 1) return;
    setDragging(true);
    window.addEventListener('mouseover', onMouseOver);
    window.addEventListener('mouseup', onMouseUp);

    function onMouseOver(event: MouseEvent) {
      // Trigger onMouseup in edge cases where we release the mouse button but `mouseup` isn't triggered,
      // for example when releasing the mouse button outside the iframe the grid is rendered in.
      // https://developer.mozilla.org/en-US/docs/Web/API/MouseEvent/buttons
      if (event.buttons !== 1) onMouseUp();
    }

    function onMouseUp() {
      window.removeEventListener('mouseover', onMouseOver);
      window.removeEventListener('mouseup', onMouseUp);
      setDragging(false);
      handleDragEnd();
    }
  }

  function handleDoubleClick(event: React.MouseEvent<HTMLDivElement>) {
    event.stopPropagation();
    if (!onFill || !onRowsChange) return;

    const { idx, rowIdx } = selectedPosition;
    const sourceRow = rawRows[rowIdx];
    const targetRows = rawRows.slice(rowIdx + 1);
    const column = columns[idx];
    const updatedTargetRows = onFill({ columnKey: column.key, sourceRow, targetRows });
    const updatedRows = [...rawRows];
    const indexes: number[] = [];

    for (let i = rowIdx + 1; i < updatedRows.length; i++) {
      updatedRows[i] = updatedTargetRows[i - rowIdx - 1];
      indexes.push(i);
    }

    onRowsChange(updatedRows, { indexes, column });
  }

  function handleEditorRowChange(row: Readonly<R>, commitChanges?: boolean) {
    if (selectedPosition.mode === 'SELECT') return;
    if (commitChanges) {
      updateRow(getRawRowIdx(selectedPosition.rowIdx), row);
      closeEditor();
    } else {
      setSelectedPosition(position => ({ ...position, row }));
    }
  }

  function handleOnClose(commitChanges?: boolean) {
    if (commitChanges) {
      commitEditorChanges();
    }
    closeEditor();
  }

  /**
   * utils
   */
  function isCellWithinBounds({ idx, rowIdx }: Position): boolean {
    return rowIdx >= 0 && rowIdx < rows.length && idx >= minColIdx && idx < columns.length;
  }

  function isCellEditable(position: Position): boolean {
    return isCellWithinBounds(position)
      && isSelectedCellEditable({ columns, rows, selectedPosition: position, isGroupRow });
  }

  function selectCell(position: Position, enableEditor = false): void {
    if (!isCellWithinBounds(position)) return;
    commitEditorChanges();

    if (enableEditor && isCellEditable(position)) {
      const row = rows[position.rowIdx] as R;
      setSelectedPosition({ ...position, mode: 'EDIT', key: null, row, originalRow: row });
    } else {
      setSelectedPosition({ ...position, mode: 'SELECT' });
    }
    onSelectedCellChange?.({ ...position });
  }

  function closeEditor() {
    if (selectedPosition.mode === 'SELECT') return;
    setSelectedPosition(({ idx, rowIdx }) => ({ idx, rowIdx, mode: 'SELECT' }));
  }

  function scrollToCell({ idx, rowIdx }: Partial<Position>): void {
    const { current } = gridRef;
    if (!current) return;

    if (typeof idx === 'number' && idx > lastFrozenColumnIndex) {
      const { clientWidth } = current;
      const { left, width } = columnMetrics.get(columns[idx])!;
      const isCellAtLeftBoundary = left < scrollLeft + totalFrozenColumnWidth;
      const isCellAtRightBoundary = left + width > clientWidth + scrollLeft;
      if (isCellAtLeftBoundary) {
        current.scrollLeft = left - totalFrozenColumnWidth;
      } else if (isCellAtRightBoundary) {
        current.scrollLeft = left + width - clientWidth;
      }
    }

    if (typeof rowIdx === 'number') {
      if (rowIdx * rowHeight < scrollTop) {
        // at top boundary, scroll to the row's top
        current.scrollTop = rowIdx * rowHeight;
      } else if ((rowIdx + 1) * rowHeight > scrollTop + clientHeight) {
        // at bottom boundary, scroll the next row's top to the bottom of the viewport
        current.scrollTop = (rowIdx + 1) * rowHeight - clientHeight;
      }
    }
  }

  function getNextPosition(key: string, ctrlKey: boolean, shiftKey: boolean): Position {
    const { idx, rowIdx } = selectedPosition;
    const row = rows[rowIdx];
    const isRowSelected = isCellWithinBounds(selectedPosition) && idx === -1;

    // If a group row is focused, and it is collapsed, move to the parent group row (if there is one).
    if (
      key === 'ArrowLeft'
      && isRowSelected
      && isGroupRow(row)
      && !row.isExpanded
      && row.level !== 0
    ) {
      let parentRowIdx = -1;
      for (let i = selectedPosition.rowIdx - 1; i >= 0; i--) {
        const parentRow = rows[i];
        if (isGroupRow(parentRow) && parentRow.id === row.parentId) {
          parentRowIdx = i;
          break;
        }
      }
      if (parentRowIdx !== -1) {
        return { idx, rowIdx: parentRowIdx };
      }
    }

    switch (key) {
      case 'ArrowUp':
        return { idx, rowIdx: rowIdx - 1 };
      case 'ArrowDown':
        return { idx, rowIdx: rowIdx + 1 };
      case 'ArrowLeft':
        return { idx: idx - 1, rowIdx };
      case 'ArrowRight':
        return { idx: idx + 1, rowIdx };
      case 'Tab':
        if (selectedPosition.idx === -1 && selectedPosition.rowIdx === -1) {
          return shiftKey ? { idx: columns.length - 1, rowIdx: rows.length - 1 } : { idx: 0, rowIdx: 0 };
        }
        return { idx: idx + (shiftKey ? -1 : 1), rowIdx };
      case 'Home':
        // If row is selected then move focus to the first row
        if (isRowSelected) return { idx, rowIdx: 0 };
        return ctrlKey ? { idx: 0, rowIdx: 0 } : { idx: 0, rowIdx };
      case 'End':
        // If row is selected then move focus to the last row.
        if (isRowSelected) return { idx, rowIdx: rows.length - 1 };
        return ctrlKey ? { idx: columns.length - 1, rowIdx: rows.length - 1 } : { idx: columns.length - 1, rowIdx };
      case 'PageUp':
        return { idx, rowIdx: rowIdx - Math.floor(clientHeight / rowHeight) };
      case 'PageDown':
        return { idx, rowIdx: rowIdx + Math.floor(clientHeight / rowHeight) };
      default:
        return selectedPosition;
    }
  }

  function navigate(event: React.KeyboardEvent<HTMLDivElement>) {
    if (selectedPosition.mode === 'EDIT') {
      const onNavigation = columns[selectedPosition.idx].editorOptions?.onNavigation ?? onEditorNavigation;
      if (!onNavigation(event)) return;
    }
    const { key, shiftKey } = event;
    const ctrlKey = isCtrlKeyHeldDown(event);
    let nextPosition = getNextPosition(key, ctrlKey, shiftKey);
    let mode = cellNavigationMode;
    if (key === 'Tab') {
      // If we are in a position to leave the grid, stop editing but stay in that cell
      if (canExitGrid({ shiftKey, cellNavigationMode, columns, rowsCount: rows.length, selectedPosition })) {
        commitEditorChanges();
        // Allow focus to leave the grid so the next control in the tab order can be focused
        return;
      }

      mode = cellNavigationMode === 'NONE'
        ? 'CHANGE_ROW'
        : cellNavigationMode;
    }

    // Do not allow focus to leave
    event.preventDefault();

    nextPosition = getNextSelectedCellPosition({
      columns,
      rowsCount: rows.length,
      cellNavigationMode: mode,
      nextPosition
    });

    selectCell(nextPosition);
  }

  function getDraggedOverCellIdx(currentRowIdx: number): number | undefined {
    if (draggedOverRowIdx === undefined) return;
    const { rowIdx } = selectedPosition;

    const isDraggedOver = rowIdx < draggedOverRowIdx
      ? rowIdx < currentRowIdx && currentRowIdx <= draggedOverRowIdx
      : rowIdx > currentRowIdx && currentRowIdx >= draggedOverRowIdx;

    return isDraggedOver ? selectedPosition.idx : undefined;
  }

  function getSelectedCellProps(rowIdx: number): SelectedCellProps | EditCellProps<R> | undefined {
    if (selectedPosition.rowIdx !== rowIdx) return;

    if (selectedPosition.mode === 'EDIT') {
      return {
        mode: 'EDIT',
        idx: selectedPosition.idx,
        onKeyDown: handleKeyDown,
        editorProps: {
          editorPortalTarget,
          rowHeight,
          row: selectedPosition.row,
          onRowChange: handleEditorRowChange,
          onClose: handleOnClose
        }
      };
    }

    return {
      mode: 'SELECT',
      idx: selectedPosition.idx,
      onFocus: handleFocus,
      onKeyDown: handleKeyDown,
      dragHandleProps: enableCellDragAndDrop && isCellEditable(selectedPosition)
        ? { onMouseDown: handleMouseDown, onDoubleClick: handleDoubleClick }
        : undefined
    };
  }

  function getViewportRows() {
    const rowElements = [];
    let startRowIndex = 0;
    for (let rowIdx = rowOverscanStartIdx; rowIdx <= rowOverscanEndIdx; rowIdx++) {
      const row = rows[rowIdx];
      const top = rowIdx * rowHeight + totalHeaderHeight;
      if (isGroupRow(row)) {
        ({ startRowIndex } = row);
        rowElements.push(
          <GroupRowRenderer
            aria-level={row.level + 1} // aria-level is 1-based
            aria-setsize={row.setSize}
            aria-posinset={row.posInSet + 1} // aria-posinset is 1-based
            aria-rowindex={headerRowsCount + startRowIndex + 1} // aria-rowindex is 1 based
            key={row.id}
            id={row.id}
            groupKey={row.groupKey}
            viewportColumns={viewportColumns}
            childRows={row.childRows}
            rowIdx={rowIdx}
            top={top}
            level={row.level}
            isExpanded={row.isExpanded}
            selectedCellIdx={selectedPosition.rowIdx === rowIdx ? selectedPosition.idx : undefined}
            isRowSelected={isSelectable && row.childRows.every(cr => selectedRows?.has(rowKeyGetter!(cr)))}
            onFocus={selectedPosition.rowIdx === rowIdx ? handleFocus : undefined}
            onKeyDown={selectedPosition.rowIdx === rowIdx ? handleKeyDown : undefined}
            selectCell={selectCellWrapper}
            selectRow={selectRowWrapper}
            toggleGroup={toggleGroupWrapper}
          />
        );
        continue;
      }

      startRowIndex++;
      let key: React.Key = hasGroups ? startRowIndex : rowIdx;
      let isRowSelected = false;
      if (typeof rowKeyGetter === 'function') {
        key = rowKeyGetter(row);
        isRowSelected = selectedRows?.has(key) ?? false;
      }

      rowElements.push(
        <RowRenderer
          aria-rowindex={headerRowsCount + (hasGroups ? startRowIndex : rowIdx) + 1} // aria-rowindex is 1 based
          aria-selected={isSelectable ? isRowSelected : undefined}
          key={key}
          rowIdx={rowIdx}
          row={row}
          viewportColumns={viewportColumns}
          isRowSelected={isRowSelected}
          onRowClick={onRowClick}
          rowClass={rowClass}
          top={top}
          copiedCellIdx={copiedCell !== null && copiedCell.row === row ? columns.findIndex(c => c.key === copiedCell.columnKey) : undefined}
          draggedOverCellIdx={getDraggedOverCellIdx(rowIdx)}
          setDraggedOverRowIdx={isDragging ? setDraggedOverRowIdx : undefined}
          selectedCellProps={getSelectedCellProps(rowIdx)}
          onRowChange={handleFormatterRowChangeWrapper}
          selectCell={selectCellWrapper}
          selectRow={selectRowWrapper}
        />
      );
    }

    return rowElements;
  }

  // Reset the positions if the current values are no longer valid. This can happen if a column or row is removed
  if (selectedPosition.idx >= columns.length || selectedPosition.rowIdx >= rows.length) {
    setSelectedPosition({ idx: -1, rowIdx: -1, mode: 'SELECT' });
    setDraggedOverRowIdx(undefined);
  }

  if (selectedPosition.mode === 'EDIT' && rows[selectedPosition.rowIdx] !== selectedPosition.originalRow) {
    // Discard changes if rows are updated from outside
    closeEditor();
  }

  return (
    <div
      role={hasGroups ? 'treegrid' : 'grid'}
      aria-label={ariaLabel}
      aria-labelledby={ariaLabelledBy}
      aria-describedby={ariaDescribedBy}
      aria-multiselectable={isSelectable ? true : undefined}
      aria-colcount={columns.length}
      aria-rowcount={headerRowsCount + rowsCount + summaryRowsCount}
      className={clsx(rootClassname, { [viewportDraggingClassname]: isDragging }, className)}
      style={{
        ...style,
        '--header-row-height': `${headerRowHeight}px`,
        '--filter-row-height': `${headerFiltersHeight}px`,
        '--row-width': `${totalColumnWidth}px`,
        '--row-height': `${rowHeight}px`,
        ...layoutCssVars
      } as unknown as React.CSSProperties}
      ref={gridRef}
      onScroll={handleScroll}
    >
      <HeaderRow
        rowKeyGetter={rowKeyGetter}
        rows={rawRows}
        columns={viewportColumns}
        onColumnResize={handleColumnResize}
        allRowsSelected={selectedRows?.size === rawRows.length}
        onSelectedRowsChange={onSelectedRowsChange}
        sortColumn={sortColumn}
        sortDirection={sortDirection}
        onSort={onSort}
      />
      {enableFilterRow && filterRow != null && onFilterRowChange != null && (
        <FilterRow
          columns={viewportColumns}
          filterRow={filterRow}
          onFilterRowChange={onFilterRowChange}
        />
      )}
      {rows.length === 0 && EmptyRowsRenderer ? <EmptyRowsRenderer /> : (
        <>
          <div
            ref={focusSinkRef}
            tabIndex={0}
            className={focusSinkClassname}
            onKeyDown={handleKeyDown}
            onFocus={onGridFocus}
          />
          <div style={{ height: Math.max(rows.length * rowHeight, clientHeight) }} />
          {getViewportRows()}
          {summaryRows?.map((row, rowIdx) => (
            <SummaryRow
              aria-rowindex={headerRowsCount + rowsCount + rowIdx + 1}
              key={rowIdx}
              rowIdx={rowIdx}
              row={row}
              bottom={rowHeight * (summaryRows.length - 1 - rowIdx)}
              viewportColumns={viewportColumns}
            />
          ))}
        </>
      )}
    </div>
  );
}

<<<<<<< HEAD
export default forwardRef(DataGrid) as <R, SR = unknown, FR = unknown>(props: DataGridProps<R, SR, FR> & React.RefAttributes<DataGridHandle>) => JSX.Element;
=======
export default forwardRef(DataGrid) as <R, SR = unknown>(props: DataGridProps<R, SR> & RefAttributes<DataGridHandle>) => JSX.Element;
>>>>>>> 8e25e00c
<|MERGE_RESOLUTION|>--- conflicted
+++ resolved
@@ -963,8 +963,4 @@
   );
 }
 
-<<<<<<< HEAD
-export default forwardRef(DataGrid) as <R, SR = unknown, FR = unknown>(props: DataGridProps<R, SR, FR> & React.RefAttributes<DataGridHandle>) => JSX.Element;
-=======
-export default forwardRef(DataGrid) as <R, SR = unknown>(props: DataGridProps<R, SR> & RefAttributes<DataGridHandle>) => JSX.Element;
->>>>>>> 8e25e00c
+export default forwardRef(DataGrid) as <R, SR = unknown, FR = unknown>(props: DataGridProps<R, SR, FR> & RefAttributes<DataGridHandle>) => JSX.Element;