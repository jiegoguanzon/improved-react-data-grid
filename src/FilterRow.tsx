import { memo } from 'react';

<<<<<<< HEAD
import { getCellStyle } from './utils';
import type { CalculatedColumn, FilterRendererProps } from './types';
=======
import { getCellStyle, getCellClassname } from './utils';
import type { CalculatedColumn, Filters } from './types';
import type { DataGridProps } from './DataGrid';
import { filterRowClassname } from './style';
>>>>>>> a6fc34a9

type SharedFilterRendererProps<R, SR, FR> = Pick<FilterRendererProps<R, SR, FR>,
  | 'filterRow'
  | 'onFilterRowChange'
>;

interface FilterRowProps<R, SR, FR> extends SharedFilterRendererProps<R, SR, FR> {
  columns: readonly CalculatedColumn<R, SR, FR>[];
}

function FilterRow<R, SR, FR>({
  columns,
  filterRow,
  onFilterRowChange
}: FilterRowProps<R, SR, FR>) {
  return (
    <div
      role="row"
      aria-rowindex={2}
      className={filterRowClassname}
    >
      {columns.map(column => {
        const { key } = column;

        return (
          <div
            key={key}
            className={getCellClassname(column)}
            style={getCellStyle(column)}
          >
            {column.filterRenderer && (
              <column.filterRenderer
                column={column}
                filterRow={filterRow}
                onFilterRowChange={onFilterRowChange}
              />
            )}
          </div>
        );
      })}
    </div>
  );
}

export default memo(FilterRow) as <R, SR, FR>(props: FilterRowProps<R, SR, FR>) => JSX.Element;<|MERGE_RESOLUTION|>--- conflicted
+++ resolved
@@ -1,14 +1,8 @@
 import { memo } from 'react';
 
-<<<<<<< HEAD
-import { getCellStyle } from './utils';
+import { getCellStyle, getCellClassname } from './utils';
 import type { CalculatedColumn, FilterRendererProps } from './types';
-=======
-import { getCellStyle, getCellClassname } from './utils';
-import type { CalculatedColumn, Filters } from './types';
-import type { DataGridProps } from './DataGrid';
 import { filterRowClassname } from './style';
->>>>>>> a6fc34a9
 
 type SharedFilterRendererProps<R, SR, FR> = Pick<FilterRendererProps<R, SR, FR>,
   | 'filterRow'
