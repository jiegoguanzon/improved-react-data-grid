const React                 = require('react');
const ReactDOM = require('react-dom');
const BaseGrid              = require('../../Grid');
const Row                   = require('../../Row');
const ExcelColumn           = require('./ExcelColumn');
const KeyboardHandlerMixin  = require('../../KeyboardHandlerMixin');
const CheckboxEditor        = require('../editors/CheckboxEditor');
const DOMMetrics           = require('../../DOMMetrics');
const ColumnMetricsMixin      = require('../../ColumnMetricsMixin');
const RowUtils = require('../../RowUtils');
const ColumnUtils = require('../../ColumnUtils');

if (!Object.assign) {
  Object.assign = require('object-assign');
}
type SelectedType = {
  rowIdx: number;
  idx: number;
};

type DraggedType = {
  idx: number;
  rowIdx: number;
  value: string;
};

type RowUpdateEvent = {
  keyCode: string;
  changed: {expandedHeight: number};
  rowIdx: number;
};

const ReactDataGrid = React.createClass({

  mixins: [
    ColumnMetricsMixin,
    DOMMetrics.MetricsComputatorMixin,
    KeyboardHandlerMixin
  ],

  propTypes: {
    rowHeight: React.PropTypes.number.isRequired,
    headerRowHeight: React.PropTypes.number,
    minHeight: React.PropTypes.number.isRequired,
    minWidth: React.PropTypes.number,
    enableRowSelect: React.PropTypes.oneOfType([React.PropTypes.bool, React.PropTypes.string]),
    onRowUpdated: React.PropTypes.func,
    rowGetter: React.PropTypes.func.isRequired,
    rowsCount: React.PropTypes.number.isRequired,
    toolbar: React.PropTypes.element,
    enableCellSelect: React.PropTypes.bool,
    columns: React.PropTypes.oneOfType([React.PropTypes.object, React.PropTypes.array]).isRequired,
    onFilter: React.PropTypes.func,
    onCellCopyPaste: React.PropTypes.func,
    onCellsDragged: React.PropTypes.func,
    onAddFilter: React.PropTypes.func,
    onGridSort: React.PropTypes.func,
    onDragHandleDoubleClick: React.PropTypes.func,
    onGridRowsUpdated: React.PropTypes.func,
    onRowSelect: React.PropTypes.func,
    rowKey: React.PropTypes.string,
<<<<<<< HEAD
    onClearFilters: React.PropTypes.func
=======
    rowScrollTimeout: React.PropTypes.number
>>>>>>> f5656244
  },

  getDefaultProps(): {enableCellSelect: boolean} {
    return {
      enableCellSelect: false,
      tabIndex: -1,
      rowHeight: 35,
      enableRowSelect: false,
      minHeight: 350,
      rowKey: 'id',
      rowScrollTimeout: 0
    };
  },

  getInitialState: function(): {selected: SelectedType; copied: ?{idx: number; rowIdx: number}; selectedRows: Array<Row>; expandedRows: Array<Row>; canFilter: boolean; columnFilters: any; sortDirection: ?SortType; sortColumn: ?ExcelColumn; dragged: ?DraggedType;  } {
    let columnMetrics = this.createColumnMetrics();
    let initialState = {columnMetrics, selectedRows: [], copied: null, expandedRows: [], canFilter: false, columnFilters: {}, sortDirection: null, sortColumn: null, dragged: null, scrollOffset: 0 };
    if (this.props.enableCellSelect) {
      initialState.selected = {rowIdx: 0, idx: 0};
    } else {
      initialState.selected = {rowIdx: -1, idx: -1};
    }
    return initialState;
  },

  onSelect: function(selected: SelectedType) {
    if (this.props.enableCellSelect) {
      if (this.state.selected.rowIdx !== selected.rowIdx
        || this.state.selected.idx !== selected.idx
        || this.state.selected.active === false) {
        let idx = selected.idx;
        let rowIdx = selected.rowIdx;
        if (
            idx >= 0
            && rowIdx >= 0
            && idx < ColumnUtils.getSize(this.state.columnMetrics.columns)
            && rowIdx < this.props.rowsCount
          ) {
          this.setState({selected: selected});
        }
      }
    }
  },

  onCellClick: function(cell: SelectedType) {
    this.onSelect({rowIdx: cell.rowIdx, idx: cell.idx});
  },

  onCellDoubleClick: function(cell: SelectedType) {
    this.onSelect({rowIdx: cell.rowIdx, idx: cell.idx});
    this.setActive('Enter');
  },

  onViewportDoubleClick: function() {
    this.setActive();
  },

  onPressArrowUp(e: SyntheticEvent) {
    this.moveSelectedCell(e, -1, 0);
  },

  onPressArrowDown(e: SyntheticEvent) {
    this.moveSelectedCell(e, 1, 0);
  },

  onPressArrowLeft(e: SyntheticEvent) {
    this.moveSelectedCell(e, 0, -1);
  },

  onPressArrowRight(e: SyntheticEvent) {
    this.moveSelectedCell(e, 0, 1);
  },

  onPressTab(e: SyntheticEvent) {
    this.moveSelectedCell(e, 0, e.shiftKey ? -1 : 1);
  },

  onPressEnter(e: SyntheticKeyboardEvent) {
    this.setActive(e.key);
  },

  onPressDelete(e: SyntheticKeyboardEvent) {
    this.setActive(e.key);
  },

  onPressEscape(e: SyntheticKeyboardEvent) {
    this.setInactive(e.key);
  },

  onPressBackspace(e: SyntheticKeyboardEvent) {
    this.setActive(e.key);
  },

  onPressChar(e: SyntheticKeyboardEvent) {
    if (this.isKeyPrintable(e.keyCode)) {
      this.setActive(e.keyCode);
    }
  },

  onPressKeyWithCtrl(e: SyntheticKeyboardEvent) {
    let keys = {
      KeyCode_c: 99,
      KeyCode_C: 67,
      KeyCode_V: 86,
      KeyCode_v: 118
    };

    let idx = this.state.selected.idx;
    if (this.canEdit(idx)) {
      if (e.keyCode === keys.KeyCode_c || e.keyCode === keys.KeyCode_C) {
        let value = this.getSelectedValue();
        this.handleCopy({ value: value });
      } else if (e.keyCode === keys.KeyCode_v || e.keyCode === keys.KeyCode_V) {
        this.handlePaste();
      }
    }
  },

  onCellCommit(commit: RowUpdateEvent) {
    let selected = Object.assign({}, this.state.selected);
    selected.active = false;
    if (commit.key === 'Tab') {
      selected.idx += 1;
    }
    let expandedRows = this.state.expandedRows;
    // if(commit.changed && commit.changed.expandedHeight){
    //   expandedRows = this.expandRow(commit.rowIdx, commit.changed.expandedHeight);
    // }
    this.setState({selected: selected, expandedRows: expandedRows});

    if (this.props.onRowUpdated) {
      this.props.onRowUpdated(commit);
    }

    let targetRow = commit.rowIdx;

    if (this.props.onGridRowsUpdated) {
      this.props.onGridRowsUpdated({
        cellKey: commit.cellKey,
        fromRow: targetRow,
        toRow: targetRow,
        updated: commit.updated,
        action: 'cellUpdate'});
    }
  },

  onDragStart(e: SyntheticEvent) {
    let value = this.getSelectedValue();
    this.handleDragStart({idx: this.state.selected.idx, rowIdx: this.state.selected.rowIdx, value: value});
    // need to set dummy data for FF
    if (e && e.dataTransfer) {
      if (e.dataTransfer.setData) {
        e.dataTransfer.dropEffect = 'move';
        e.dataTransfer.effectAllowed = 'move';
        e.dataTransfer.setData('text/plain', 'dummy');
      }
    }
  },

  onToggleFilter() {
    this.setState({ canFilter: !this.state.canFilter });
    if (this.state.canFilter === false && this.props.onClearFilters) {
      this.props.onClearFilters();
    }
  },

  onDragHandleDoubleClick(e) {
    if (this.props.onDragHandleDoubleClick) {
      this.props.onDragHandleDoubleClick(e);
    }

    if (this.props.onGridRowsUpdated) {
      let cellKey = this.getColumn(e.idx).key;

      let updated = {
        [cellKey]: e.rowData[cellKey]
      };

      this.props.onGridRowsUpdated({
        cellKey: cellKey,
        fromRow: e.rowIdx,
        toRow: this.props.rowsCount - 1,
        updated: updated,
        action: 'columnFill'});
    }
  },

  handleDragStart(dragged: DraggedType) {
    if (!this.dragEnabled()) { return; }
    let idx = dragged.idx;
    let rowIdx = dragged.rowIdx;
    if (
        idx >= 0
        && rowIdx >= 0
        && idx < this.getSize()
        && rowIdx < this.props.rowsCount
      ) {
      this.setState({ dragged: dragged });
    }
  },

  handleDragEnd() {
    if (!this.dragEnabled()) { return; }
    let fromRow;
    let toRow;
    let selected = this.state.selected;
    let dragged = this.state.dragged;
    let cellKey = this.getColumn(this.state.selected.idx).key;
    fromRow = selected.rowIdx < dragged.overRowIdx ? selected.rowIdx : dragged.overRowIdx;
    toRow   = selected.rowIdx > dragged.overRowIdx ? selected.rowIdx : dragged.overRowIdx;
    if (this.props.onCellsDragged) {
      this.props.onCellsDragged({cellKey: cellKey, fromRow: fromRow, toRow: toRow, value: dragged.value});
    }
    if (this.props.onGridRowsUpdated) {
      let updated = {
        [cellKey]: dragged.value
      };

      this.props.onGridRowsUpdated({
        cellKey: cellKey,
        fromRow: fromRow,
        toRow: toRow,
        updated: updated,
        action: 'cellDrag'});
    }
    this.setState({dragged: {complete: true}});
  },

  handleDragEnter(row: any) {
    if (!this.dragEnabled()) { return; }
    let dragged = this.state.dragged;
    dragged.overRowIdx = row;
    this.setState({dragged: dragged});
  },

  handleTerminateDrag() {
    if (!this.dragEnabled()) { return; }
    this.setState({ dragged: null });
  },

  handlePaste() {
    if (!this.copyPasteEnabled()) { return; }
    let selected = this.state.selected;
    let cellKey = this.getColumn(this.state.selected.idx).key;
    let textToCopy = this.state.textToCopy;
    let toRow = selected.rowIdx;

    if (this.props.onCellCopyPaste) {
      this.props.onCellCopyPaste({cellKey: cellKey, rowIdx: toRow, value: textToCopy, fromRow: this.state.copied.rowIdx, toRow: toRow});
    }

    if (this.props.onGridRowsUpdated) {
      let updated = {
        [cellKey]: textToCopy
      };

      this.props.onGridRowsUpdated({
        cellKey: cellKey,
        fromRow: toRow,
        toRow: toRow,
        updated: updated,
        action: 'copyPaste'});
    }

    this.setState({copied: null});
  },

  handleCopy(args: {value: string}) {
    if (!this.copyPasteEnabled()) { return; }
    let textToCopy = args.value;
    let selected = this.state.selected;
    let copied = {idx: selected.idx, rowIdx: selected.rowIdx};
    this.setState({textToCopy: textToCopy, copied: copied});
  },

  handleSort: function(columnKey: string, direction: SortType) {
    this.setState({sortDirection: direction, sortColumn: columnKey}, function() {
      this.props.onGridSort(columnKey, direction);
    });
  },

  getSelectedRow(rows, key) {
    let selectedRow = rows.filter(r => {
      if (r[this.props.rowKey] === key) {
        return true;
      }
      return false;
    });
    if (selectedRow.length > 0) {
      return selectedRow[0];
    }
  },

  // columnKey not used here as this function will select the whole row,
  // but needed to match the function signature in the CheckboxEditor
  handleRowSelect(rowIdx: number, columnKey: string, rowData, e: Event) {
    e.stopPropagation();
    let selectedRows = this.props.enableRowSelect === 'single' ? [] : this.state.selectedRows.slice(0);
    let selectedRow = this.getSelectedRow(selectedRows, rowData[this.props.rowKey]);
    if (selectedRow) {
      selectedRow.isSelected = !selectedRow.isSelected;
    } else {
      rowData.isSelected = true;
      selectedRows.push(rowData);
    }
    this.setState({selectedRows: selectedRows, selected: {rowIdx: rowIdx, idx: 0}});
    if (this.props.onRowSelect) {
      this.props.onRowSelect(selectedRows.filter(r => r.isSelected === true));
    }
  },

  handleCheckboxChange: function(e: SyntheticEvent) {
    let allRowsSelected;
    if (e.currentTarget instanceof HTMLInputElement && e.currentTarget.checked === true) {
      allRowsSelected = true;
    } else {
      allRowsSelected = false;
    }
    let selectedRows = [];
    for (let i = 0; i < this.props.rowsCount; i++) {
      let row = Object.assign({}, this.props.rowGetter(i), {isSelected: allRowsSelected});
      selectedRows.push(row);
    }
    this.setState({selectedRows: selectedRows});
    if (typeof this.props.onRowSelect === 'function') {
      this.props.onRowSelect(selectedRows.filter(r => r.isSelected === true));
    }
  },

  getScrollOffSet() {
    let scrollOffset = 0;
    let canvas = ReactDOM.findDOMNode(this).querySelector('.react-grid-Canvas');
    if (canvas) {
      scrollOffset = canvas.offsetWidth - canvas.clientWidth;
    }
    this.setState({scrollOffset: scrollOffset});
  },

  getRowOffsetHeight(): number {
    let offsetHeight = 0;
    this.getHeaderRows().forEach((row) => offsetHeight += parseFloat(row.height, 10) );
    return offsetHeight;
  },

  getHeaderRows(): Array<{ref: string; height: number;}> {
    let rows = [{ ref: 'row', height: this.props.headerRowHeight || this.props.rowHeight }];
    if (this.state.canFilter === true) {
      rows.push({
        ref: 'filterRow',
        filterable: true,
        onFilterChange: this.props.onAddFilter,
        height: 45
      });
    }
    return rows;
  },

  getInitialSelectedRows: function() {
    let selectedRows = [];
    for (let i = 0; i < this.props.rowsCount; i++) {
      selectedRows.push(false);
    }
    return selectedRows;
  },

  getSelectedValue(): string {
    let rowIdx = this.state.selected.rowIdx;
    let idx = this.state.selected.idx;
    let cellKey = this.getColumn(idx).key;
    let row = this.props.rowGetter(rowIdx);
    return RowUtils.get(row, cellKey);
  },

  moveSelectedCell(e: SyntheticEvent, rowDelta: number, cellDelta: number) {
    // we need to prevent default as we control grid scroll
    // otherwise it moves every time you left/right which is janky
    e.preventDefault();
    let rowIdx = this.state.selected.rowIdx + rowDelta;
    let idx = this.state.selected.idx + cellDelta;
    this.onSelect({idx: idx, rowIdx: rowIdx});
  },

  setActive(keyPressed: string) {
    let rowIdx = this.state.selected.rowIdx;
    let idx = this.state.selected.idx;
    if (this.canEdit(idx) && !this.isActive()) {
      let selected = Object.assign(this.state.selected, {idx: idx, rowIdx: rowIdx, active: true, initialKeyCode: keyPressed});
      this.setState({selected: selected});
    }
  },

  setInactive() {
    let rowIdx = this.state.selected.rowIdx;
    let idx = this.state.selected.idx;
    if (this.canEdit(idx) && this.isActive()) {
      let selected = Object.assign(this.state.selected, {idx: idx, rowIdx: rowIdx, active: false});
      this.setState({selected: selected});
    }
  },

  canEdit(idx: number): boolean {
    let col = this.getColumn(idx);
    return this.props.enableCellSelect === true && ((col.editor != null) || col.editable);
  },

  isActive(): boolean {
    return this.state.selected.active === true;
  },

  setupGridColumns: function(props = this.props): Array<any> {
    let cols = props.columns.slice(0);
    let unshiftedCols = {};
    if (props.enableRowSelect) {
      let headerRenderer = props.enableRowSelect === 'single' ? null :
      <div className="react-grid-checkbox-container">
        <input className="react-grid-checkbox" type="checkbox" name="select-all-checkbox" onChange={this.handleCheckboxChange} />
        <label htmlFor="select-all-checkbox" className="react-grid-checkbox-label"></label>
      </div>;
      let selectColumn = {
        key: 'select-row',
        name: '',
        formatter: <CheckboxEditor/>,
        onCellChange: this.handleRowSelect,
        filterable: false,
        headerRenderer: headerRenderer,
        width: 60,
        locked: true,
        getRowMetaData: (rowData) => rowData
      };
      unshiftedCols = cols.unshift(selectColumn);
      cols = unshiftedCols > 0 ? cols : unshiftedCols;
    }
    return cols;
  },


  copyPasteEnabled: function(): boolean {
    return this.props.onCellCopyPaste !== null;
  },

  dragEnabled: function(): boolean {
    return this.props.onCellsDragged !== null;
  },

  renderToolbar(): ReactElement {
    let Toolbar = this.props.toolbar;
    if (React.isValidElement(Toolbar)) {
      return ( React.cloneElement(Toolbar, {onToggleFilter: this.onToggleFilter, numberOfRows: this.props.rowsCount}));
    }
  },

  render: function(): ?ReactElement {
    let cellMetaData = {
      selected: this.state.selected,
      dragged: this.state.dragged,
      onCellClick: this.onCellClick,
      onCellDoubleClick: this.onCellDoubleClick,
      onCommit: this.onCellCommit,
      onCommitCancel: this.setInactive,
      copied: this.state.copied,
      handleDragEnterRow: this.handleDragEnter,
      handleTerminateDrag: this.handleTerminateDrag,
      onDragHandleDoubleClick: this.onDragHandleDoubleClick
    };

    let toolbar = this.renderToolbar();
    let containerWidth = this.props.minWidth || this.DOMMetrics.gridWidth();
    let gridWidth = containerWidth - this.state.scrollOffset;

    // depending on the current lifecycle stage, gridWidth() may not initialize correctly
    // this also handles cases where it always returns undefined -- such as when inside a div with display:none
    // eg Bootstrap tabs and collapses
    if (typeof containerWidth === 'undefined' || isNaN(containerWidth)) {
      containerWidth = '100%';
    }
    if (typeof gridWidth === 'undefined' || isNaN(gridWidth)) {
      gridWidth = '100%';
    }

    return (
      <div className="react-grid-Container" style={{width: containerWidth}}>
        {toolbar}
        <div className="react-grid-Main">
          <BaseGrid
            ref="base"
            {...this.props}
            rowKey={this.props.rowKey}
            headerRows={this.getHeaderRows()}
            columnMetrics={this.state.columnMetrics}
            rowGetter={this.props.rowGetter}
            rowsCount={this.props.rowsCount}
            rowHeight={this.props.rowHeight}
            cellMetaData={cellMetaData}
            selectedRows={this.state.selectedRows.filter(r => r.isSelected === true)}
            expandedRows={this.state.expandedRows}
            rowOffsetHeight={this.getRowOffsetHeight()}
            sortColumn={this.state.sortColumn}
            sortDirection={this.state.sortDirection}
            onSort={this.handleSort}
            minHeight={this.props.minHeight}
            totalWidth={gridWidth}
            onViewportKeydown={this.onKeyDown}
            onViewportDragStart={this.onDragStart}
            onViewportDragEnd={this.handleDragEnd}
            onViewportDoubleClick={this.onViewportDoubleClick}
            onColumnResize={this.onColumnResize}
            rowScrollTimeout={this.props.rowScrollTimeout}/>
          </div>
        </div>
      );
  }
});


module.exports = ReactDataGrid;<|MERGE_RESOLUTION|>--- conflicted
+++ resolved
@@ -59,11 +59,8 @@
     onGridRowsUpdated: React.PropTypes.func,
     onRowSelect: React.PropTypes.func,
     rowKey: React.PropTypes.string,
-<<<<<<< HEAD
+    rowScrollTimeout: React.PropTypes.number,
     onClearFilters: React.PropTypes.func
-=======
-    rowScrollTimeout: React.PropTypes.number
->>>>>>> f5656244
   },
 
   getDefaultProps(): {enableCellSelect: boolean} {
